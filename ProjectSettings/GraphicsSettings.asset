--- conflicted
+++ resolved
@@ -37,15 +37,9 @@
   m_PreloadedShaders: []
   m_PreloadShadersBatchTimeLimit: -1
   m_SpritesDefaultMaterial: {fileID: 10754, guid: 0000000000000000f000000000000000, type: 0}
-<<<<<<< HEAD
-  m_CustomRenderPipeline: {fileID: 0}
-  m_TransparencySortMode: 0
-  m_TransparencySortAxis: {x: 0, y: 1, z: 1}
-=======
   m_CustomRenderPipeline: {fileID: 11400000, guid: 5a308ab702f2a453fa1df0d4f93cf4b5, type: 2}
   m_TransparencySortMode: 3
   m_TransparencySortAxis: {x: 0, y: 1, z: 0}
->>>>>>> 090b8162
   m_DefaultRenderingPath: 1
   m_DefaultMobileRenderingPath: 1
   m_TierSettings: []
@@ -67,12 +61,8 @@
   m_LightsUseColorTemperature: 1
   m_DefaultRenderingLayerMask: 1
   m_LogWhenShaderIsCompiled: 0
-<<<<<<< HEAD
-  m_SRPDefaultSettings: {}
-=======
   m_SRPDefaultSettings:
     UnityEngine.Rendering.Universal.UniversalRenderPipeline: {fileID: 11400000, guid: 5e828c84a0f3d1a48b48d9acc74b6205, type: 2}
->>>>>>> 090b8162
   m_LightProbeOutsideHullStrategy: 0
   m_CameraRelativeLightCulling: 0
   m_CameraRelativeShadowCulling: 0