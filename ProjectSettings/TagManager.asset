--- conflicted
+++ resolved
@@ -4,13 +4,10 @@
 TagManager:
   serializedVersion: 2
   tags:
-<<<<<<< HEAD
   - Wall
   - Obstacle
   - VictoryUI
-=======
   - Enemy
->>>>>>> 090b8162
   layers:
   - Default
   - TransparentFX
@@ -18,22 +15,13 @@
   - Collision Default
   - Water
   - UI
-<<<<<<< HEAD
   - PlayerLayer
   - EnemyLayer
   - PickupLayer
   - WallLayer
-  - 
-  - 
-=======
   - Interaction
   - Hitbox
   - Projectile
-  - Collision A
-  - Collision B
-  - Collision C
->>>>>>> 090b8162
-  - 
   - 
   - 
   - 
@@ -57,37 +45,6 @@
   - name: Background
     uniqueID: 419497587
     locked: 0
-  - name: A
-    uniqueID: 2112435969
-    locked: 0
-  - name: B
-    uniqueID: 1767517263
-    locked: 0
-  - name: C
-    uniqueID: 2847976193
-    locked: 0
-  - name: Default
-    uniqueID: 0
-    locked: 0
-<<<<<<< HEAD
-  - name: Background
-    uniqueID: 519101433
-    locked: 0
-  - name: Ground
-    uniqueID: 1274193037
-    locked: 0
-  - name: Decors
-    uniqueID: 2250798959
-    locked: 0
-  - name: LowProps
-    uniqueID: 4252372445
-    locked: 0
-  - name: Character
-    uniqueID: 3760682697
-    locked: 0
-  - name: HighProps
-    uniqueID: 299940209
-=======
   - name: UI
     uniqueID: 3581332203
     locked: 0
@@ -108,5 +65,7 @@
     locked: 0
   - name: Decor
     uniqueID: 3190819243
->>>>>>> 090b8162
+    locked: 0
+  - name: Default
+    uniqueID: 0
     locked: 0